--- conflicted
+++ resolved
@@ -30,7 +30,6 @@
 const stones = [];
 const walls = []; // Add this line to track walls
 
-<<<<<<< HEAD
 // Helper function to broadcast player health updates
 function broadcastHealthUpdate(playerId) {
   const player = players[playerId];
@@ -56,8 +55,6 @@
   });
 }
 
-=======
->>>>>>> f38888de
 // Health system utility functions
 function damagePlayer(playerId, amount, attacker) {
   const player = players[playerId];
@@ -477,11 +474,7 @@
   socket.on("playerMovement", (movement) => {
     const player = players[socket.id];
     if (player && !player.isDead) {
-<<<<<<< HEAD
       // Apply velocity decay with knockback configuration
-=======
-
->>>>>>> f38888de
       if (player.lastKnockbackTime) {
         const elapsed = Date.now() - player.lastKnockbackTime;
         if (elapsed < config.player.knockback.duration) {
@@ -498,12 +491,7 @@
       player.x += player.velocity.x;
       player.y += player.velocity.y;
 
-<<<<<<< HEAD
       // Then handle normal movement
-=======
-
-      // Validate movement isn't too extreme
->>>>>>> f38888de
       const maxSpeed = config.moveSpeed * 1.5;
       const dx = movement.x - player.x;
       const dy = movement.y - player.y;
